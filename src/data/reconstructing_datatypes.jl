--- conflicted
+++ resolved
@@ -653,11 +653,7 @@
         end
     end
 
-<<<<<<< HEAD
-    push!(args, T.mutable ? (:obj) : T <: Tuple ? Expr(:tuple, fsyms...) : Expr(:new, T, fsyms...))
-=======
     push!(args, ismutabletype(T) ? (:obj) : T <: Tuple ? Expr(:tuple, fsyms...) : Expr(:new, T, fsyms...))
 
->>>>>>> 26023707
     blk
 end