mutable struct Dataset
    parent::Group #param..
    name::String
    offset::RelOffset
    datatype
    dataspace
    layout
    attributes::OrderedDict{String, Any}
    chunk
    filters#::Vector{Filter}
    #external
    header_chunk_info # chunk_start, chunk_end, next_msg_offset
end


"""
    create_dataset(parent, path, datatype, dataspace; kwargs...)

Arguments:
    - `parent::Union{JLDfile, Group}`: Containing group of new dataset
    - `path`: Path to new dataset relative to `parent`. If `path` is `nothing`, the dataset is unnamed.
    - `datatype`: Datatype of new dataset (element type in case of arrays)
    - `dataspace`: Dimensions or `Dataspace` of new dataset

Keyword arguments:
    - `layout`: `DataLayout` of new dataset
    - `filters`: `FilterPipeline` for describing the compression pipeline
"""
create_dataset(f::JLDFile, args...; kwargs...) = create_dataset(f.root_group, args...; kwargs...)
function create_dataset(
    g::Group,
    path::Union{Nothing,String},
    datatype=nothing,
    dataspace=nothing;
    layout = nothing,
    chunk=nothing,
    filters=FilterPipeline(),
)
    if !isnothing(path)
        (parent, name) = pathize(g, path, true)
    else
        name = ""
        parent = g.f
    end

    return Dataset(parent, name, UNDEFINED_ADDRESS, datatype, dataspace,
            layout, OrderedDict{String,Any}(), chunk, filters, nothing)
end

iswritten(dset::Dataset) = (dset.offset != UNDEFINED_ADDRESS)

function Base.show(io::IO, ::MIME"text/plain", dset::Dataset)
    f = dset.parent.f
    print(io, "┌─ Dataset:")
    print(io, isempty(dset.name) ? " (unnamed)" : " \"$(dset.name)\"")
    print(io, iswritten(dset) ? " at $(dset.offset)" : " (unwritten)", "\n")
    prefix = "│  "
    #println(io, prefix*"parent: $(dset.parent)")
    if !isnothing(dset.datatype)
        dt = dset.datatype
        iscommitted = dt isa SharedDatatype && haskey(f.datatype_locations, dt.header_offset)
        print(io, prefix*"datatype: $(typeof(dt))", iscommitted ? " (committed)\n" : "\n")
        iscommitted && println(io, prefix*"\tcommitted at: $(dt.header_offset)")
        rr = jltype(dset.parent.f, dt)
        jt = julia_repr(rr)
        println(io, prefix*"\twritten structure: $jt")
        if iscommitted
            juliatype, writtentype, fields = stringify_committed_datatype(f, f.datatype_locations[dt.header_offset], showfields=true)
            println(io, prefix*"\ttype name: $(juliatype)")
            if !isempty(writtentype)
                println(io, prefix*"\twritten type name: $(writtentype)")
            end
            for field in fields
                println(io, prefix*"\t\t$(field)")
            end
        end
    end
    if !isnothing(dset.dataspace)
        ds = dset.dataspace
        if ds isa HmWrap{HmDataspace}#Hmessage
            println(io, prefix*"dataspace:")
            spacetype = Dict(
                0x00=>"Scalar",
                0x01=>"Simple",
                0x02=>"Null",
                0xff=>"V1")[ds.dataspace_type]
            println(io, prefix*"\ttype: $(spacetype)")
            println(io, prefix*"\tdimensions: $(ds.dimensions)")
        else
            println(io, prefix*"dataspace: $(dset.dataspace)")
        end
    end
    if !isnothing(dset.layout)
        layout = dset.layout
        if layout isa HmWrap{HmDataLayout}
            println(io, prefix*"layout:")
            println(io, prefix*"\tclass: $(layout.layout_class)")
        else
            println(io, prefix*"layout: $(dset.layout)")
        end
    end
    if !isnothing(dset.filters) && !isempty(dset.filters.filters)
        println(io, prefix*"filters: $(dset.filters)")
    end
    if !isempty(dset.attributes)
        println(io, prefix*"Attributes:")
        for (k, attr) in pairs(dset.attributes)
            if attr isa ReadAttribute
                data = read_attr_data(dset.parent.f, attr)
                println(io, prefix*"\t$(attr.name) = ",
                    data isa String ? "\"$data\"" : data)
            else
                println(io, prefix*"\t$(k) = $(attr)")
            end
        end
    end
    println(io, "└─")
end

"""
    write_dataset(dataset::Dataset, data)

Write data to file using metadata prepared in the `dataset`.
"""
function write_dataset(dataset::Dataset, data, wsession::JLDWriteSession=JLDWriteSession())
    f = dataset.parent.f
    if dataset.offset != UNDEFINED_ADDRESS
        throw(ArgumentError("Dataset has already been written to file"))
    end
    # first need to figure out if data type and dataspace are defined / correct
    if isnothing(dataset.datatype)
        dataset.datatype = h5type(f, data)
    end
    datatype = dataset.datatype
    odr = objodr(data)
    if isnothing(dataset.dataspace)
        dataset.dataspace = WriteDataspace(f, data, odr)
    end
    dataspace = dataset.dataspace
    compressor = Filters.normalize_filters(dataset.filters)
    offset = write_dataset(f, dataspace, datatype, odr, data, wsession, compressor)
    !isempty(dataset.name) && (dataset.parent[dataset.name] = offset)
    # Attributes
    attrs = map(collect(keys(pairs(dataset.attributes)))) do name
       WrittenAttribute(f, name, dataset.attributes[name])
    end
    dataset = get_dataset(f, offset, dataset.parent, dataset.name)
    dataset.header_chunk_info =
        attach_message(f, dataset.offset, attrs, wsession;
            chunk_start=dataset.header_chunk_info[1],
            chunk_end=dataset.header_chunk_info[2],
            next_msg_offset=dataset.header_chunk_info[3],
            )

    return offset
end

"""
    read_dataset(dset::Dataset)

Read the data referenced by a dataset.
"""
function read_dataset(dset::Dataset)
    f = dset.parent.f
    read_data(f,
        ReadDataspace(f, dset.dataspace),
        dset.datatype,
        DataLayout(f, dset.layout),
        isnothing(dset.filters) ? FilterPipeline() : dset.filters,
        dset.offset,
        collect(ReadAttribute, values(dset.attributes)))
end

"""
    get_dataset(parent::Union{JLDFile, Group}, name::String)

Get a stored dataset from a file by name or path as a `Dataset` object.
This may be useful for inspecting the metadata incl. types of a dataset.
"""
get_dataset(f::JLDFile, args...; kwargs...) =
    get_dataset(f.root_group, args...; kwargs...)

function get_dataset(g::Group, name::String)
    f = g.f
    f.n_times_opened == 0 && throw(ArgumentError("file is closed"))

    (g, name) = pathize(g, name, false)
    roffset = lookup_offset(g, name)
    if roffset == UNDEFINED_ADDRESS
        if isempty(name)
            # this is a group
            return get_dataset(f, group_offset(g), g, name)
        end
        throw(KeyError(name))
    end
    get_dataset(f, roffset, g, name)
end

function get_dataset(f::JLDFile, offset::RelOffset, g=f.root_group, name="")
    dset = Dataset(g, name, offset, nothing, nothing, nothing, OrderedDict{String,Any}(), false, FilterPipeline(), nothing)

    hmitr = HeaderMessageIterator(f, offset)
    for msg in hmitr
        if msg.type == HmDataspace
            dset.dataspace = HmWrap(HmDataspace, msg)
        elseif msg.type == HmDatatype
            dset.datatype = HmWrap(HmDatatype, msg).dt
        elseif msg.type == HmDataLayout
            dset.layout = HmWrap(HmDataLayout, msg)
        elseif msg.type == HmFilterPipeline
            dset.filters = FilterPipeline(msg)
        elseif msg.type == HmAttribute
            attr = read_attribute(f, msg)
            dset.attributes[string(attr.name)] = attr
        end
    end

    dset.header_chunk_info = (;
                hmitr.chunk.chunk_start,
                hmitr.chunk.chunk_end,
                next_msg_offset = hmitr.chunk.chunk_end-CONTINUATION_MSG_SIZE)
    return dset
end

# Attributes
message_size(msg::WrittenAttribute) = jlsizeof(HeaderMessage) + jlsizeof(msg)
function write_header_message(io,f::JLDFile, msg::WrittenAttribute, wsession=JLDWriteSession())
    jlwrite(io, HeaderMessage(HmAttribute, jlsizeof(msg), 0))
    write_attribute(io, f, msg, wsession)
    return nothing
end

# Links
message_size(msg::Pair{String, RelOffset}) = jlsizeof(Val(HmLinkMessage); link_name=msg.first)
write_header_message(io, f, msg::Pair{String, RelOffset}, _=nothing) =
    write_header_message(io, Val(HmLinkMessage); link_name=msg.first, target=msg.second)

function attach_message(f::JLDFile, offset, messages, wsession=JLDWriteSession();
    chunk_start,
    chunk_end,
    next_msg_offset,
    minimum_continuation_size::Int = 0
    )
    if chunk_start == UNDEFINED_ADDRESS || chunk_end == UNDEFINED_ADDRESS ||
            next_msg_offset == UNDEFINED_ADDRESS
        throw(UnsupportedFeatureException("Not implemented. pass all info"))
    end
    next_msg_offset == -1 && throw(InternalError("next_msg_offset should not be -1"))

    io = f.io
    seek(io, next_msg_offset)
    remaining_space = chunk_end  - 20 - next_msg_offset
    while !isempty(messages)

        msg = first(messages)
        sz = message_size(msg)
        if remaining_space ≥ sz + 4 || remaining_space == sz
            pos = position(io)
            write_header_message(io, f, msg)
            rsz = position(io) - pos
            if rsz != sz
                throw(InternalError("Message size mismatch. Expected $sz, got $rsz for message $msg"))
            end
            next_msg_offset += sz
            remaining_space -= sz
            popfirst!(messages)
        else
            break
        end
    end

    if isempty(messages)
        # Managed to add all messages
        # Cleanup and return
        # Mark remaining free space with a NIL message
        empty_space = chunk_end-position(io)-4 - 20
        if empty_space != -4
            empty_space < 0 && throw(InternalError("Negative empty space. This should not happen"))
            write_header_message(io, Val(HmNil), 0, empty_space)
        end
        # continuation space
        write_continuation_placeholder(io)

        # Re-calculate checksum
        update_checksum(io, chunk_start, chunk_end)

        return nothing
    end
    if !iszero(remaining_space)
        # Mark remaining free space with a NIL message
        write_header_message(io, Val(HmNil), 0, remaining_space-4)
    end
    # If we got to here then a new continuation needs to be created
    continuation_start = f.end_of_data
    continuation_size = jlsizeof(OBJECT_HEADER_CONTINUATION_SIGNATURE)
    continuation_size += sum(message_size(msg) for msg in messages)
    continuation_size += CONTINUATION_MSG_SIZE + 4 # Checksum
    tmp = max(continuation_size, minimum_continuation_size)
    # only replace if the gap is larger than 4 bytes
    tmp - continuation_size > 4 && (continuation_size = tmp)

    # Object continuation message
    write_header_message(io, Val(HmObjectHeaderContinuation);
        continuation_offset=h5offset(f, continuation_start),
        continuation_length=Length(continuation_size))

    # Re-calculate checksum
    update_checksum(io, chunk_start, chunk_end)

    # Object continuation
    seek(io, continuation_start)
    chunk_start = continuation_start
    chunk_end = continuation_start + continuation_size -4
    cio = begin_checksum_write(io, continuation_size - 4)
    jlwrite(cio, OBJECT_HEADER_CONTINUATION_SIGNATURE)
    remaining_space = continuation_size - jlsizeof(OBJECT_HEADER_CONTINUATION_SIGNATURE) - CONTINUATION_MSG_SIZE -4
    while !isempty(messages)
        msg = popfirst!(messages)
        sz = message_size(msg)
        write_header_message(io, f, msg, wsession)
        next_msg_offset += sz
        remaining_space -= sz
    end
    if remaining_space > 0
        @assert remaining_space ≥ 4 "Gaps smaller than 4 bytes should not occur"
        write_header_message(cio, Val(HmNil), 0, remaining_space)
    end
    # Extra space for object continuation
    write_continuation_placeholder(cio)
    # Checksum
    jlwrite(io, end_checksum(cio))
    f.end_of_data = position(io)
    #g.last_chunk_checksum_offset = f.end_of_data - 4
    # TODO: last_chunk_checksum_offset is not updated
    return header_chunk_info = (
        chunk_start,
        chunk_end,
        position(io)-24)
end

function add_attribute(dset::Dataset, name::String, data, wsession=JLDWriteSession())
    f = dset.parent.f
    prewrite(f) # assert writability

    for attrname in keys(dset.attributes)
        if name == attrname
            throw(ArgumentError("Attribute \"$name\" already exists. Attribute names must be unique."))
        end
    end
    dset.attributes[name] = data
    if iswritten(dset)
        dset.header_chunk_info =
        attach_message(f, dset.offset, [WrittenAttribute(f,name,data)], wsession;
            chunk_start=dset.header_chunk_info[1],
            chunk_end=dset.header_chunk_info[2],
            next_msg_offset=dset.header_chunk_info[3],
            )
        return nothing
    end
end

"""
    attributes(dset::Dataset; plain::Bool=false)

Return the attributes of a dataset as an `OrderedDict`.
If `plain` is set to `true` then the values are returned as stored in the dataset object.
"""
function attributes(dset::Dataset; plain::Bool=false)
    plain && return dset.attributes
    OrderedDict(keys(dset.attributes) .=> map(values(dset.attributes)) do attr
        read_attr_data(dset.parent.f, attr)
    end)
end

"""
    ismmappable(dset::Dataset)

Check if a dataset can be memory-mapped. This can be useful for large arrays and for editing written arrays.

An Array dataset may be mmapped if:
    - `JLD2.samelayout(T) == true`: The element type is `isbits` and has a size that either 1, 2, 4, or a multiple of 8 bytes.
    - Uncompressed: Compressed arrays cannot be memory-mapped
    - Uses a contiguous layout: This is true for all array datasets written by JLD2 with version ≥ v0.4.52
<<<<<<< HEAD
    - Offset in file is a multiple of 8 bytes: This is a requirement for Mmap.
=======
>>>>>>> f6f1d0d6
    - Windows: The file must be opened in read-only mode. This is a limitation of Mmap on Windows.
"""
function ismmappable(dset::Dataset)
    iswritten(dset) || return false
    f = dset.parent.f
    dt = dset.datatype
    rr = jltype(f, dt)
    T = julia_repr(rr)
    !(samelayout(T)) && return false
    !isempty(dset.filters.filters) && return false
    ret = false
    if (layout = dset.layout) isa HmWrap{HmDataLayout}
        ret = (layout.layout_class == LcContiguous && layout.data_address != UNDEFINED_ADDRESS)
    end
    if ret == true && Sys.iswindows() && dset.parent.f.writable
        @warn "On Windows memory-mapping is only possible for files in read-only mode."
        ret = false
    end
    return ret
end


"""
    readmmap(dset::Dataset)

Memory-map a dataset. This can be useful for large arrays and for editing written arrays.
See [`ismmappable`](@ref) for requirements.
"""
function readmmap(dset::Dataset)
    ismmappable(dset) || throw(ArgumentError("Dataset is not mmappable"))
    f = dset.parent.f

    # figure out the element type
    dt = dset.datatype
    rr = jltype(f, dt)
    T = julia_repr(rr)
    ndims, offset = get_ndims_offset(f, ReadDataspace(f, dset.dataspace), collect(values(dset.attributes)))

    io = f.io
    seek(io, offset)
    dims = reverse([jlread(io, Int64) for i in 1:ndims])
    iobackend = io isa IOStream ? io : io.f
    seek(iobackend, DataLayout(f, dset.layout).data_offset)
    # May be pos != data_offset for files with custom offset
    pos = position(iobackend)
    if (pos % 8 == 0) ||
       (pos % 2 == 0 && sizeof(T) == 2) ||
       (pos % 4 == 0 && sizeof(T) == 4) ||
       (sizeof(T) == 1)
        # These are cases where we can directly mmap the data.
        Mmap.mmap(iobackend, Array{T,Int(ndims)}, (dims...,))
    else
        dims[1] *= sizeof(T)
        # A fallback for all other cases is to mmap the data as UInt8 and reinterpret it.
        reinterpret(T,
            Mmap.mmap(iobackend, Array{UInt8,Int(ndims)}, (dims...);)
        )
    end
end

@static if !Sys.iswindows()
"""
    allocate_early(dset::Dataset, T::DataType)

Write a dataset to file without any actual data. Reserve space according to element type and dimensions.
This may be useful in conjunction with [`readmmap`](@ref).

Note: Not available on Windows.
"""
function allocate_early(dset::Dataset, T::DataType)
    iswritten(dset) && throw(ArgumentError("Dataset has already been written to file"))
    # for this to work, require all information to be provided
    isnothing(dset.datatype) && throw(ArgumentError("datatype must be provided"))
    isnothing(dset.dataspace) && throw(ArgumentError("dataspace must be provided"))
    datatype = dset.datatype
    dataspace = dset.dataspace

    f = dset.parent.f
    attributes = map(collect(dset.attributes)) do (name, attr)
        attr isa WrittenAttribute && return attr
        return WrittenAttribute(f, name, attr)
        throw(ArgumentError("Invalid attribute: $a"))
    end
    writtenas = writeas(T)
    odr_ = _odr(writtenas, T, odr(writtenas))
    datasz = odr_sizeof(odr_)::Int * numel(dataspace)::Int
    psz = payload_size_without_storage_message(dataspace, datatype)::Int
    psz += sum(message_size.(attributes), init=0)
    # minimum extra space for continuation message
    psz += jlsizeof(HeaderMessage) + jlsizeof(RelOffset) + jlsizeof(Length)

    # Layout class: Use contiguous for now
    layout_class = LcContiguous
    psz += jlsizeof(Val(HmDataLayout); layout_class)
    fullsz = jlsizeof(ObjectStart) + size_size(psz) + psz + 4

    header_offset = f.end_of_data
    io = f.io
    seek(io, header_offset)
    f.end_of_data = header_offset + fullsz

    cio = begin_checksum_write(io, fullsz - 4)
    jlwrite(cio, ObjectStart(size_flag(psz)))
    write_size(cio, psz)
    write_header_message(cio, Val(HmFillValue); flags=0x09)
    write_header_message(cio, Val(HmDataspace); dataspace.dataspace_type, dimensions=dataspace.size)
    for attr in dataspace.attributes
        write_header_message(cio, f, attr)
    end
    write_header_message(cio, Val(HmDatatype), 1 | (2*isa(datatype, CommittedDatatype)); dt=datatype)
    for a in attributes
        write_header_message(cio, f, a, wsession)
    end
    # Align contiguous chunk to 8 bytes in the file
    address = f.end_of_data + 8 - mod1(f.end_of_data, 8)
    data_address = h5offset(f, address)
    write_header_message(cio, Val(HmDataLayout);
        layout_class, data_address, data_size=datasz)

    dset.header_chunk_info = (header_offset, position(cio)+20, position(cio))
    # Add NIL message replacable by continuation message
    write_continuation_placeholder(cio)
    jlwrite(io, end_checksum(cio))

    f.end_of_data = address + datasz
    seek(io, f.end_of_data)

    offset = h5offset(f, header_offset)
    !isempty(dset.name) && (dset.parent[dset.name] = offset)
    #dset.offset = offset

    # load current dataset as new dataset
    ddset = get_dataset(f, offset, dset.parent, dset.name)
    for field in fieldnames(Dataset)
        setproperty!(dset, field, getfield(ddset, field))
    end
    return offset
end
end

struct ArrayDataset{T, N, RR<:ReadRepresentation{T}, io} <: AbstractArray{T, N}
    f::JLDFile{io}
    dset::Dataset
    dims::NTuple{N, Int}
    data_address::Int64
    rr::RR
    writable::Bool
end
function ArrayDataset(dset::Dataset)
    isarraydataset(dset) || throw(ArgumentError("Dataset is not an array"))
    iscompressed(dset.filters) && throw(UnsupportedFeatureException("Compressed datasets are not supported."))
    f = dset.parent.f
    dt = dset.datatype
    writable = f.writable && (dset.layout.layout_class == LcContiguous)
    rr = jltype(f, !(f.plain) && dt isa SharedDatatype ? get(f.datatype_locations, dt.header_offset, dt) : dt)
    return ArrayDataset(
        f, dset,
        Int.(reverse(dset.dataspace.dimensions)),
        fileoffset(f, dset.layout.data_address),
        rr,
        writable
        )
end

function isarraydataset(dset::Dataset)
    isnothing(dset.dataspace) && return false
    ds = dset.dataspace
    if ds isa HmWrap{HmDataspace}
        return ds.dataspace_type == DS_SIMPLE || ds.dataspace_type == DS_V1
    end
    return false
end

Base.IndexStyle(::Type{<:ArrayDataset}) = IndexLinear()
Base.size(A::ArrayDataset) = A.dims
Base.getindex(dset::Dataset, I...) = ArrayDataset(dset)[I...]
Base.getindex(dset::Dataset) = read_dataset(dset)
Base.setindex!(dset::Dataset, v, i, I...) = Base.setindex!(ArrayDataset(dset), v, i, I...)

function Base.getindex(A::ArrayDataset, i::Integer)
    @boundscheck checkbounds(A, i)
    seek(A.f.io, A.data_address + (i-1)*odr_sizeof(A.rr))
    return read_scalar(A.f, A.rr, UNDEFINED_ADDRESS)
end

function Base.setindex!(A::ArrayDataset{T,N,ODR}, v, i::Integer) where {T,N,ODR}
    @boundscheck checkbounds(A, i)
    A.f.writable || throw(ArgumentError("Cannot edit in read-only mode"))
    A.writable || throw(ArgumentError("Dataset cannot be edited"))
    seek(A.f.io, A.data_address + (i-1)*odr_sizeof(A.rr))
    write_data(A.f.io, A.f, v, T, datamode(ODR), JLDWriteSession())
    return v
end<|MERGE_RESOLUTION|>--- conflicted
+++ resolved
@@ -381,10 +381,6 @@
     - `JLD2.samelayout(T) == true`: The element type is `isbits` and has a size that either 1, 2, 4, or a multiple of 8 bytes.
     - Uncompressed: Compressed arrays cannot be memory-mapped
     - Uses a contiguous layout: This is true for all array datasets written by JLD2 with version ≥ v0.4.52
-<<<<<<< HEAD
-    - Offset in file is a multiple of 8 bytes: This is a requirement for Mmap.
-=======
->>>>>>> f6f1d0d6
     - Windows: The file must be opened in read-only mode. This is a limitation of Mmap on Windows.
 """
 function ismmappable(dset::Dataset)
