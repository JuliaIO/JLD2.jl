--- conflicted
+++ resolved
@@ -4,11 +4,7 @@
 using Printf
 using Mmap
 
-<<<<<<< HEAD
-export jldopen, @load, @save, printtoc
-=======
-export jldopen, @load, @save, save_object, load_object
->>>>>>> 9a98c9ec
+export jldopen, @load, @save, save_object, load_object, printtoc
 
 const OBJECT_HEADER_SIGNATURE = htol(0x5244484f) # "OHDR"
 
@@ -497,7 +493,4 @@
     @require FileIO="5789e2e9-d7fb-5bc7-8068-2c6fae9b9549" include("fileio.jl")
 end
 
-#= include("../precompile_JLD2.jl")
-_precompile_()
- =#
 end # module