module JLD2
using OrderedCollections: OrderedDict
using MacroTools: MacroTools, @capture
using Mmap: Mmap
using FileIO: load, save
export load, save
using ScopedValues: ScopedValue, with
using PrecompileTools: @setup_workload, @compile_workload
export jldopen, @load, @save, save_object, load_object, jldsave
export Shuffle, Deflate, ZstdFilter

include("types.jl")
include("macros_utils.jl")
include("io/mmapio.jl")
include("io/bufferedio.jl")
include("julia_compat.jl")
include("file_header.jl")
include("Lookup3.jl")
include("superblock.jl")
include("misc.jl")

<<<<<<< HEAD
is_win7() = Sys.iswindows() && Sys.windows_version().major <= 6 && Sys.windows_version().minor <= 1
=======

>>>>>>> f6f1d0d6
# Windows 7 doesn't support mmap, falls back to IOStream
is_win7() = Sys.iswindows() && Sys.windows_version().major <= 6 && Sys.windows_version().minor <= 1
default_iotype() = is_win7() ? IOStream : MmapIO

"""
    Group(file::JLDFile, name::String)
    Group(file::Group, name::String)

Construct a `Group` in `file` with name `name`.
`Group`s are JLD2s equivalent of folders and may be nested, so `file` itself may alread be a `Group` or a `JLDFile` file handle.

## Example usage
```
jldopen("example.jld2", "w") do f
    g = Group(f, "subgroup")
    g["data"] = 42
end

jldopen("example.jld2") do f
    g = f["subgroup"]
    f["subgroup/data"] == g["data"]
end
```

## Keyword arguments:

- `est_num_entries::Int` = 4
- `est_link_name_len::Int` = 8

Determine how much (additional) empty space should be allocated for the group description. (list of entries)
This can be useful for performance when one expects to append many additional datasets after first writing the file.
"""
mutable struct Group{T}
    f::T
    last_chunk_start_offset::Int64
    continuation_message_goes_here::Int64
    last_chunk_checksum_offset::Int64
    next_link_offset::Int64
    est_num_entries::Int
    est_link_name_len::Int
    unwritten_links::OrderedDict{String,RelOffset}
    unwritten_child_groups::OrderedDict{String,Group{T}}
    written_links::OrderedDict{String,RelOffset}

    Group{T}(f; est_num_entries::Int=4, est_link_name_len::Int=8) where T =
        new(f, -1, -1, -1, -1, est_num_entries, est_link_name_len,
        OrderedDict{String,RelOffset}(), OrderedDict{String,Group{T}}())

    Group{T}(f, last_chunk_start_offset, continuation_message_goes_here,
             last_chunk_checksum_offset, next_link_offset,
             est_num_entries, est_link_name_len,
             unwritten_links, unwritten_child_groups,
             written_links) where T =
        new(f, last_chunk_start_offset, continuation_message_goes_here,
            last_chunk_checksum_offset, next_link_offset,
            est_num_entries, est_link_name_len,
            unwritten_links, unwritten_child_groups,
            written_links)
end



"""
    JLDFile{T<:IO}

JLD file object.
"""
mutable struct JLDFile{T<:IO}
    io::T
    path::String
    writable::Bool
    written::Bool
    plain::Bool
    compress#::Union{Bool,Symbol}
    mmaparrays::Bool
    n_times_opened::Int
    # Experimental feature: disable committing structs
    disable_commit::Bool
    datatype_locations::OrderedDict{RelOffset,CommittedDatatype}
    datatypes::Vector{H5Datatype}
    datatype_wsession::JLDWriteSession{Dict{UInt,Tuple{RelOffset,WeakRef}}}
    typemap
    jlh5type::IdDict{Any,Any}
    h5jltype::IdDict{Any,Any}
    jloffset::Dict{RelOffset,WeakRef}
    end_of_data::Int64
    global_heaps::Dict{RelOffset,GlobalHeap}
    global_heap::GlobalHeap
    loaded_groups::Dict{RelOffset,Group{JLDFile{T}}}
    root_group_offset::RelOffset
    root_group::Group{JLDFile{T}}
    types_group::Group{JLDFile{T}}
    base_address::UInt64


    function JLDFile{T}(io::IO, path::AbstractString, writable::Bool, written::Bool,
                        plain::Bool,
                        compress,#::Union{Bool,Symbol},
                        mmaparrays::Bool,
                        typemap=default_typemap) where T
        f = new(io, path, writable, written, plain, compress, mmaparrays, 1, false,
            OrderedDict{RelOffset,CommittedDatatype}(), H5Datatype[],
            JLDWriteSession(), typemap, IdDict(), IdDict(), Dict{RelOffset,WeakRef}(),
            DATA_START, Dict{RelOffset,GlobalHeap}(),
            GlobalHeap(0, 0, 0, Int64[]), Dict{RelOffset,Group{JLDFile{T}}}(), UNDEFINED_ADDRESS)
        finalizer(jld_finalizer, f)
        f
    end
end
JLDFile(io::IO, path::AbstractString, writable::Bool, written::Bool, plain::Bool, compress, mmaparrays::Bool, typemap=default_typemap) =
    JLDFile{typeof(io)}(io, path, writable, written, plain, compress, mmaparrays, typemap)

"""
    fileoffset(f::JLDFile, x::RelOffset)

Converts an offset `x` relative to the superblock of file `f` to an absolute offset.
"""
fileoffset(f::JLDFile, x::RelOffset) = Int64(x.offset + f.base_address)

"""
    h5offset(f::JLDFile, x::Integer)

Converts an absolute file offset `x` to an offset relative to the superblock of file `f`.
"""
h5offset(f::JLDFile, x::Integer) = RelOffset(UInt64(x - f.base_address))

#
# File
#

openfile(::Type{IOStream}, fname, wr, create, truncate, fallback::Nothing = nothing) =
    open(fname, read = true, write = wr, create = create,
         truncate = truncate, append = false)
openfile(::Type{MmapIO}, fname, wr, create, truncate, fallback::Nothing = nothing) =
    MmapIO(fname, wr, create, truncate)

function openfile(T::Type, fname, wr, create, truncate, fallback::Type)
    try
         openfile(T, fname, wr, create, truncate, nothing)
    catch
        @warn "Opening file with $T failed, falling back to $fallback"
        openfile(fallback, fname, wr, create, truncate, nothing)
    end
end

# default fallback behaviour : MmapIO -> IOStream -> failure
FallbackType(::Type{MmapIO}) = IOStream
FallbackType(::Type{IOStream}) = nothing

const OPEN_FILES = Dict{String,WeakRef}()
const OPEN_FILES_LOCK = ReentrantLock()
<<<<<<< HEAD
function jldopen(fname::AbstractString, wr::Bool, create::Bool, truncate::Bool, iotype::T=DEFAULT_IOTYPE;
                 fallback::Union{Type, Nothing} = FallbackType(iotype),
                 compress=false,
                 mmaparrays::Bool=false,
                 typemap=default_typemap,
                 parallel_read::Bool=false,
                 plain::Bool=false
                 ) where T<:Union{Type{IOStream},Type{MmapIO}}
    mmaparrays && @warn "mmaparrays keyword is currently ignored" maxlog=1
    filters = Filters.normalize_filters(compress)
=======
function jldopen(fname::AbstractString, wr::Bool, create::Bool, truncate::Bool,
    iotype::T=default_iotype();
    fallback::Union{Type,Nothing}=FallbackType(iotype),
    compress=false,
    mmaparrays::Bool=false,
    typemap=default_typemap,
    parallel_read::Bool=false,
    plain::Bool=false
) where T<:Union{Type{IOStream},Type{MmapIO}}
    mmaparrays && @warn "mmaparrays keyword is currently ignored" maxlog = 1
    verify_compressor(compress)
>>>>>>> f6f1d0d6

    # Can only open multiple in parallel if mode is "r"
    if parallel_read && (wr, create, truncate) != (false, false, false)
        throw(ArgumentError("Cannot open file in a parallel context unless mode is \"r\""))
    end

    lock(OPEN_FILES_LOCK)

    f = try
        exists = ispath(fname)
        if exists
            rname = realpath(fname)
            # catch existing file system entities that are not regular files
            !isfile(rname) && throw(ArgumentError("not a regular file: $fname"))

            f = get(OPEN_FILES, rname, (; value=nothing)).value
            # If in serial, return existing handle. In parallel always generate a new handle
            if !isnothing(f)
                if parallel_read
                    f.writable && throw(ArgumentError("Tried to open file in a parallel context but it is open in write-mode elsewhere in a serial context."))
                else
                    if truncate
                        throw(ArgumentError("attempted to truncate a file that was already open"))
                    elseif !isa(f, JLDFile{iotype})
                        throw(ArgumentError("attempted to open file with $iotype backend, but already open with a different backend"))
                    elseif f.writable != wr
                        current = wr ? "read/write" : "read-only"
                        previous = f.writable ? "read/write" : "read-only"
                        throw(ArgumentError("attempted to open file $(current), but file was already open $(previous)"))
                    elseif f.compress != filters
                        throw(ArgumentError("attempted to open file with compress=$(filters), but file was already open with compress=$(f.compress)"))
                    elseif f.mmaparrays != mmaparrays
                        throw(ArgumentError("attempted to open file with mmaparrays=$(mmaparrays), but file was already open with mmaparrays=$(f.mmaparrays)"))
                    end
                    f = f::JLDFile{iotype}
                    f.n_times_opened += 1
                    return f
                end
            end
        end

        io = openfile(iotype, fname, wr, create, truncate, fallback)
        created = !exists || truncate
        rname = realpath(fname)
        f = JLDFile(io, rname, wr, created, plain, filters, mmaparrays, typemap)

        !parallel_read && (OPEN_FILES[rname] = WeakRef(f))

        f
    finally
        unlock(OPEN_FILES_LOCK)
    end
    try
        initialize_fileobject!(f)
    catch e
        close(f)
        throw(e)
    end
    return f
end

function initialize_fileobject!(f::JLDFile)
    if f.written
        f.base_address = 512
        f.root_group = Group{typeof(f)}(f)
        f.types_group =  Group{typeof(f)}(f)
        return
    end
    superblock = find_superblock(f)
    f.end_of_data = superblock.end_of_file_address
    f.base_address = superblock.base_address
    f.root_group_offset = superblock.root_group_object_header_address
    if superblock.version >= 2
        verify_file_header(f)
    elseif f.writable
        close(f)
        throw(UnsupportedVersionException("This file can not be edited by JLD2. Please open in read-only mode."))
    end
    f.root_group = load_group(f, f.root_group_offset)

    types_offset = get(f.root_group.written_links, "_types", UNDEFINED_ADDRESS)
    if types_offset != UNDEFINED_ADDRESS
        f.types_group = f.loaded_groups[types_offset] = load_group(f, types_offset)
        for (i, offset::RelOffset) in enumerate(values(f.types_group.written_links))
            f.datatype_locations[offset] = CommittedDatatype(offset, i)
        end
        resize!(f.datatypes, length(f.datatype_locations))
    else
        f.types_group = Group{typeof(f)}(f)
    end
end

"""
    jldopen(file, mode::AbstractString; iotype=MmapIO, compress=false, typemap=JLD2.default_typemap)

Opens a JLD2 file at path `file`. Alternatively `file` may be a suitable IO object.

Options for `mode`:
- `"r"`: Open for reading only, failing if no file exists
- `"r+"`: Open for reading and writing, failing if no file exists
- `"w"`/`"w+"`: Open for reading and writing, overwriting the file if it already exists
- `"a"`/`"a+"`: Open for reading and writing, creating a new file if none exists, but
                preserving the existing file if one is present
"""
function jldopen(fname::Union{AbstractString, IO}, mode::AbstractString="r"; iotype=default_iotype(), kwargs...)
    (wr, create, truncate) = mode == "r"  ? (false, false, false) :
                             mode == "r+" ? (true, false, false) :
                             mode == "a" || mode == "a+" ? (true, true, false) :
                             mode == "w" || mode == "w+" ? (true, true, true) :
                             throw(ArgumentError("invalid open mode: $mode"))
    if fname isa AbstractString
        jldopen(fname, wr, create, truncate, iotype; kwargs...)
    else
        jldopen(fname, wr, create, truncate; kwargs...)
    end
end


function jldopen(io::IO, writable::Bool, create::Bool, truncate::Bool;
                plain::Bool=false,
                compress=false,
                typemap=default_typemap,
                )
    filters = Filters.normalize_filters(compress)
    # figure out what kind of io object this is
    # for now assume it is
    !io.readable && throw("IO object is not readable")
    if io.seekable && writable && iswritable(io)
        # Here could have a more lightweight wrapper
        # that just ensures API is defined
        created = truncate
        io = RWBuffer(io)
        f = JLDFile(io, "RWBuffer", writable, created, plain, filters, false, typemap)
    elseif (false == writable == create == truncate)
        # Were trying to read, so let's hope `io` implements `read` and bytesavailable
        io = ReadOnlyBuffer(io)
        f = JLDFile(io, "ReadOnlyBuffer", false, false, plain, filters, false, typemap)
    end
    initialize_fileobject!(f)
    return f
end

"""
    load_datatypes(f::JLDFile)

Populate `f.datatypes` and `f.jlh5types` with all of the committed datatypes from a file.
We need to do this before writing to make sure we reuse written datatypes.
"""
function load_datatypes(f::JLDFile)
    dts = f.datatypes
    cdts = f.datatype_locations
    @assert length(dts) == length(cdts)
    i = 1
    for cdt in values(cdts)
        !isassigned(dts, i) && jltype(f, cdt)
        i += 1
    end
end

"""
    prewrite(f::JLDFile)

Check that a JLD file is actually writable, and throw an error if not. Sets the `written`
flag on the file.
"""
function prewrite(f::JLDFile)
    f.n_times_opened == 0 && throw(ArgumentError("file is closed"))
    !f.writable && throw(ArgumentError("file was opened read-only"))
    !f.written && load_datatypes(f)
    f.written = true
end

@nospecializeinfer function Base.write(
    f::JLDFile,
    name::AbstractString,
    @nospecialize(obj),
    wsession::JLDWriteSession=JLDWriteSession();
    kwargs...
)
    write(f.root_group, name, obj, wsession; kwargs...)
end

Base.read(f::JLDFile, name::AbstractString) = Base.inferencebarrier(f.root_group[name])
Base.getindex(f::JLDFile, name::AbstractString) = Base.inferencebarrier(f.root_group[name])
Base.setindex!(f::JLDFile, obj, name::AbstractString) = (f.root_group[name] = obj; f)
Base.haskey(f::JLDFile, name::AbstractString) = haskey(f.root_group, name)
Base.isempty(f::JLDFile) = isempty(f.root_group)
Base.keys(f::JLDFile) = filter!(x->x != "_types", keys(f.root_group))
Base.keytype(f::JLDFile) = String
Base.length(f::Union{JLDFile, Group}) = length(keys(f))

Base.get(default::Function, f::Union{JLDFile, Group}, name::AbstractString) =
    haskey(f, name) ? f[name] : default()
Base.get(f::Union{JLDFile, Group}, name::AbstractString, default) =
    haskey(f, name) ? f[name] : default
Base.get!(f::Union{JLDFile, Group}, name::AbstractString, default) =
    get!(() -> default, f, name)
function Base.get!(default::Function, f::Union{JLDFile, Group}, name::AbstractString)
    if haskey(f, name)
        return f[name]
    else
        default_value = default()
        f[name] = default_value
        return default_value
    end
end

function Base.close(f::JLDFile)
    if f.n_times_opened != 1
        f.n_times_opened == 0 && return
        f.n_times_opened -= 1
        return
    end

    io = f.io
    if f.written
        # Save any groups we know of that have been modified
        for group in values(f.loaded_groups)
            save_group(group)
        end
        if !isempty(f.types_group) && !haskey(f.root_group, "_types")
            f.root_group["_types"] = f.types_group
        end
        res = save_group(f.root_group)
        if f.root_group_offset == UNDEFINED_ADDRESS
            f.root_group_offset = res
        end

        write_file_header(f)
        truncate_and_close(io, f.end_of_data)
    else
        close(io)
    end
    lock(OPEN_FILES_LOCK) do
        delete!(OPEN_FILES, f.path)
        f.n_times_opened = 0
    end
    nothing
end

"""
    jld_finalizer(f::JLDFile)

When a JLDFile is finalized, it is possible that the `MmapIO` has been munmapped, since
Julia does not guarantee finalizer order. This means that the underlying file may be closed
before we get a chance to write to it.
"""
function jld_finalizer(f::JLDFile{MmapIO})
    f.n_times_opened == 0 && return
    if f.written && !isopen(f.io.f)
        f.io.f = open(f.path, "r+")
    end
    f.n_times_opened = 1
    close(f)
end

function jld_finalizer(f::JLDFile{IOStream})
    f.n_times_opened == 0 && return
    if f.written && !isopen(f.io)
        f.io = openfile(IOStream, f.path, true, false, false)
    end
    f.n_times_opened = 1
    close(f)
end

function jld_finalizer(f::JLDFile)
    f.n_times_opened == 0 && return
    close(f)
end
# Display functions

# simple one-line display (without trailing line break)
function Base.show(io::IO, f::JLDFile)
    print(io, "JLDFile $(f.path)")
    if get(io, :compact, false)
        return
    else
        print(io, f.writable ? " (read/write)" : " (read-only)")
    end
end

# fancy multi-line display (unless an IOContext requests compactness)
function Base.show(io::IO, ::MIME"text/plain", f::JLDFile)
    show(io, f)
    if !get(io, :compact, false)
        print(io, "\n")
        printtoc(io, f; numlines = get(io, :jld2_numlines, 10))
    end
    return nothing
end

"""
    printtoc([io::IO,] f::JLDFile [; numlines])

Prints an overview of the contents of `f` to the `IO`.

Use the optional `numlines` parameter to restrict the amount of items listed.
"""
printtoc(f::JLDFile; kwargs...) = printtoc(Base.stdout, f; kwargs...)
function printtoc(io::IO, f::JLDFile; numlines = typemax(Int64))
    show_group(io, f.root_group, numlines, " ", true)
    return nothing
end



include("object_headers.jl")
include("headermessages.jl")
include("groups.jl")
include("dataspaces.jl")
include("attributes.jl")
include("datatypes.jl")
include("datalayouts.jl")

include("Filters.jl")
using .Filters: WrittenFilterPipeline, FilterPipeline, iscompressed
using .Filters: Shuffle, Deflate, ZstdFilter

include("datasets.jl")
include("global_heaps.jl")
include("fractal_heaps.jl")

include("data/type_defs.jl")
include("data/specialcased_types.jl")
include("data/number_types.jl")
include("data/custom_serialization.jl")
include("data/writing_datatypes.jl")
include("data/reconstructing_datatypes.jl")


include("io/dataio.jl")
include("io/io_wrappers.jl")
include("loadsave.jl")
include("backwards_compatibility.jl")
include("inlineunion.jl")
include("fileio.jl")
include("explicit_datasets.jl")
include("committed_datatype_introspection.jl")


if ccall(:jl_generating_output, Cint, ()) == 1   # if we're precompiling the package
    include("precompile.jl")
end

end<|MERGE_RESOLUTION|>--- conflicted
+++ resolved
@@ -19,11 +19,6 @@
 include("superblock.jl")
 include("misc.jl")
 
-<<<<<<< HEAD
-is_win7() = Sys.iswindows() && Sys.windows_version().major <= 6 && Sys.windows_version().minor <= 1
-=======
-
->>>>>>> f6f1d0d6
 # Windows 7 doesn't support mmap, falls back to IOStream
 is_win7() = Sys.iswindows() && Sys.windows_version().major <= 6 && Sys.windows_version().minor <= 1
 default_iotype() = is_win7() ? IOStream : MmapIO
@@ -175,18 +170,7 @@
 
 const OPEN_FILES = Dict{String,WeakRef}()
 const OPEN_FILES_LOCK = ReentrantLock()
-<<<<<<< HEAD
-function jldopen(fname::AbstractString, wr::Bool, create::Bool, truncate::Bool, iotype::T=DEFAULT_IOTYPE;
-                 fallback::Union{Type, Nothing} = FallbackType(iotype),
-                 compress=false,
-                 mmaparrays::Bool=false,
-                 typemap=default_typemap,
-                 parallel_read::Bool=false,
-                 plain::Bool=false
-                 ) where T<:Union{Type{IOStream},Type{MmapIO}}
-    mmaparrays && @warn "mmaparrays keyword is currently ignored" maxlog=1
-    filters = Filters.normalize_filters(compress)
-=======
+
 function jldopen(fname::AbstractString, wr::Bool, create::Bool, truncate::Bool,
     iotype::T=default_iotype();
     fallback::Union{Type,Nothing}=FallbackType(iotype),
@@ -196,9 +180,9 @@
     parallel_read::Bool=false,
     plain::Bool=false
 ) where T<:Union{Type{IOStream},Type{MmapIO}}
+  
     mmaparrays && @warn "mmaparrays keyword is currently ignored" maxlog = 1
-    verify_compressor(compress)
->>>>>>> f6f1d0d6
+    filters = Filters.normalize_filters(compress)
 
     # Can only open multiple in parallel if mode is "r"
     if parallel_read && (wr, create, truncate) != (false, false, false)
