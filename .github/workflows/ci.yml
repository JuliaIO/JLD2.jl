name: CI
on:
  pull_request:
    branches:
      - master
  push:
    branches:
      - master
    tags: '*'
jobs:
  test:
    name: Tests, Julia ${{ matrix.version }} - ${{ matrix.os }} - ${{ matrix.arch }} - ${{ github.event_name }}
    runs-on: ${{ matrix.os }}
    strategy:
      fail-fast: false
      matrix:
        version:
<<<<<<< HEAD
          - '1.5'
=======
          - '1.0'
>>>>>>> 26023707
          - '1'
          - 'nightly'
        os:  [ubuntu-latest, windows-latest, macos-latest] # adjust according to need, e.g. os: [ubuntu-latest] if testing only on linux
        arch:
          - x64
        include:
          - os: ubuntu-latest
            version: '1'
            arch: x86
        exclude:
          - os: macos-latest
            version: '1.0'
    steps:
      # Cancel ongoing CI test runs if pushing to branch again before the previous tests
      # have finished
      - name: Cancel ongoing test runs for previous commits
        uses: styfle/cancel-workflow-action@0.6.0
        with:
          access_token: ${{ github.token }}

      # Do tests
      - uses: actions/checkout@v2
      - uses: julia-actions/setup-julia@v1
        with:
          version: ${{ matrix.version }}
          arch: ${{ matrix.arch }}
      - uses: actions/cache@v1
        env:
          cache-name: cache-artifacts
        with:
          path: ~/.julia/artifacts
          key: ${{ runner.os }}-test-${{ env.cache-name }}-${{ hashFiles('**/Project.toml') }}
          restore-keys: |
            ${{ runner.os }}-test-${{ env.cache-name }}-
            ${{ runner.os }}-test-
            ${{ runner.os }}-
      - uses: julia-actions/julia-buildpkg@v1
      - uses: julia-actions/julia-runtest@v1
      - uses: julia-actions/julia-processcoverage@v1
      - uses: codecov/codecov-action@v1
        with:
          file: lcov.info
  docs:
    name: Documentation
    runs-on: ubuntu-latest
    steps:
      # Cancel ongoing documentation build if pushing to branch again before the previous
      # build is finished.
      - name: Cancel ongoing documentation builds for previous commits
        uses: styfle/cancel-workflow-action@0.6.0
        with:
          access_token: ${{ github.token }}

      # Build docs
      - uses: actions/checkout@v2
      - uses: julia-actions/setup-julia@v1
        with:
          version: '1'
      - name: Instantiate and install dependencies
        run: |
          julia --project=docs -e '
              using Pkg
              Pkg.develop(PackageSpec(path=pwd()))
              Pkg.instantiate()'
      - name: Generate documentation and deploy
        env: # needed for pushing to gh-pages branch
          GITHUB_TOKEN: ${{ secrets.GITHUB_TOKEN }}
          DOCUMENTER_KEY: ${{ secrets.DOCUMENTER_KEY }} # For authentication with SSH deploy key
        run:
          julia --project=docs docs/make.jl<|MERGE_RESOLUTION|>--- conflicted
+++ resolved
@@ -15,11 +15,6 @@
       fail-fast: false
       matrix:
         version:
-<<<<<<< HEAD
-          - '1.5'
-=======
-          - '1.0'
->>>>>>> 26023707
           - '1'
           - 'nightly'
         os:  [ubuntu-latest, windows-latest, macos-latest] # adjust according to need, e.g. os: [ubuntu-latest] if testing only on linux
@@ -29,9 +24,6 @@
           - os: ubuntu-latest
             version: '1'
             arch: x86
-        exclude:
-          - os: macos-latest
-            version: '1.0'
     steps:
       # Cancel ongoing CI test runs if pushing to branch again before the previous tests
       # have finished
