using JLD2, FileIO, Test

fn = joinpath(mktempdir(), "test.jld2")

# Test load macros
jldopen(fn, "w") do f
    write(f, "loadmacrotestvar1", ['a', 'b', 'c'])
    write(f, "loadmacrotestvar2", 1)
end

@eval begin # wrapped in eval since @load with no args needs file at compile time
function func1()
    @load $fn
    @test loadmacrotestvar1 == ['a', 'b', 'c']
    @test loadmacrotestvar2 == 1
end
end

func1()

function func2()
    @load fn loadmacrotestvar1 loadmacrotestvar2
    @test loadmacrotestvar1 == ['a', 'b', 'c']
    @test loadmacrotestvar2 == 1
end

func2()

@test !isdefined(@__MODULE__, :loadmacrotestvar1) # should not be in global scope
@test (@eval @load $fn) == [:loadmacrotestvar1, :loadmacrotestvar2]
@test loadmacrotestvar1 == ['a', 'b', 'c']
@test loadmacrotestvar2 == 1

# Test save macros
hello = "world"
@save fn hello
jldopen(fn, "r") do f
    @test read(f, "hello") == "world"
end

cmd = """
using JLD2
hello = "there"
@save $(repr(fn))
"""
run(`$(Base.julia_cmd()) -e $cmd`)
jldopen(fn, "r") do f
    @test read(f, "hello") == "there"
end

# Test Dict save/load
save(format"JLD2", fn, Dict("the"=>"quick", "brown"=>"fox", "stuff"=>reshape(1:4, (2, 2))))
@test load(fn) == Dict("the"=>"quick", "brown"=>"fox", "stuff"=>reshape(1:4, (2, 2)))

# Test load/save with pairs
save(format"JLD2", fn, "jumps", "over", "the", "lazy", "dog", reshape(1:4, (2, 2)))
@test load(fn, "jumps", "the", "dog") == ("over", "lazy", reshape(1:4, (2, 2)))
@test load(fn, "jumps") == "over"

jldopen(fn, "r+") do f
    @test !isempty(f)
    @test haskey(f, "dog")
    @test !haskey(f, "notdog")
    @test keys(f) == ["jumps", "the", "dog"]
    x1 = rand(UInt8, 1024^2+1024)
    x2 = rand(UInt8, 1024)
    f["x1"] = x1
    f["x2"] = x2
    @test f["x1"] == x1
    @test f["x2"] == x2
end

# Issue #19
save(fn, Dict("a"=>[1,2,3]))
io = open(fn)
@info("The next error message (involving \"loading nothing\") is a sign of normal operation")
@test_throws MethodError load(io)
close(io)

# Issue #33
d = Dict("params/p1" => 1,
         "params/p2" => 2.,
         "params/p3/p1" => 94,
         "data" => [[1,2,3], [4.,5.,6]])
save(fn, d)
@test load(fn) == d

# Issue #106
mutable struct MyMutableTest
    a::Int
    b::Vector{Int}
end
Base.getproperty(df::MyMutableTest, s::Symbol) =
    throw(ArgumentError("should not be called"))
Base.setproperty!(df::MyMutableTest, s::Symbol, x::Int) =
    throw(ArgumentError("should not be called"))
Base.isequal(x::MyMutableTest, y::MyMutableTest) =
    isequal(getfield(x, :a), getfield(y, :a)) && isequal(getfield(x, :b), getfield(y, :b))
mmtd = Dict("A" => MyMutableTest(1, [10]))
save(fn, mmtd)
@test isequal(load(fn), mmtd)

# Issue #125
len = 2^16
longstring = prod(fill("*",len));
lsd = Dict("longstring" => longstring)
save(fn, lsd)
@test isequal(load(fn), lsd)

<<<<<<< HEAD
# Testing Save macro
hello = "world"
num = 1.5

@save fn hello num
@test load(fn) == Dict("hello"=>"world", "num"=>1.5)

@save fn {compress=true} hello num
@test load(fn) == Dict("hello"=>"world", "num"=>1.5)

@save fn {compress=true, mmaparrays=false} hello num
@test load(fn) == Dict("hello"=>"world", "num"=>1.5)

@save fn {iotype=IOStream} hello num
@test load(fn) == Dict("hello"=>"world", "num"=>1.5)

@save fn bye = hello num
@test load(fn) == Dict("bye"=>"world", "num"=>1.5)

@save fn bye = hello num = 10
@test load(fn) == Dict("bye"=>"world", "num"=>10)

@test_throws ArgumentError @save fn {compress} hello

@test_throws ArgumentError @save fn hello=>"error"
=======
# Issue # 189
struct RecursiveStruct
    x::RecursiveStruct
    RecursiveStruct() = new()
    RecursiveStruct(x) = new(x)
end


@testset "Recursive Immutable Types" begin
    x = RecursiveStruct()
    y = RecursiveStruct(x)

    @save "out.jld2" x y
    JLD2.jldopen("out.jld2", "r") do f
        @test f["x"] == x
        @test f["y"] == y
    end
end

# Issue #131
# write/read a Union{T,Missing}
len = 10_000
vect = Vector{Union{Bool,Missing}}(undef,len)
vect .= true
jldopen(fn,"w") do f
  f["vect"] = vect
end
vect_read = jldopen(fn,"r") do f
  f["vect"]
end
@test !any(ismissing.(vect_read))

# Also related to issue #131, but more types
len = 10_000
vect = Vector{Union{Missing,Float32,Float64,Int32}}(missing,len)
vect[vcat(1:10,33,44,55)] .= Int32(21)
vect[vcat(11:20,66,77,88)] .= 33.
vect[vcat(21:30,99)] .= Float32(123.)
jldopen(fn,"w") do f
  f["vect"] = vect
end
vect_read = jldopen(fn,"r") do f
  f["vect"]
end
@test all(findall(ismissing,vect) == findall(ismissing,vect_read))
@test all( skipmissing(vect) .=== skipmissing(vect_read))

# Issue #183
jfn, _ = mktemp()
@test_throws SystemError jldopen(jfn, "r")
>>>>>>> 7f725c1b
<|MERGE_RESOLUTION|>--- conflicted
+++ resolved
@@ -107,7 +107,7 @@
 save(fn, lsd)
 @test isequal(load(fn), lsd)
 
-<<<<<<< HEAD
+
 # Testing Save macro
 hello = "world"
 num = 1.5
@@ -133,7 +133,8 @@
 @test_throws ArgumentError @save fn {compress} hello
 
 @test_throws ArgumentError @save fn hello=>"error"
-=======
+
+
 # Issue # 189
 struct RecursiveStruct
     x::RecursiveStruct
@@ -183,5 +184,4 @@
 
 # Issue #183
 jfn, _ = mktemp()
-@test_throws SystemError jldopen(jfn, "r")
->>>>>>> 7f725c1b
+@test_throws SystemError jldopen(jfn, "r")