name = "JLD2"
uuid = "033835bb-8acc-5ee8-8aae-3f567f8a3819"
<<<<<<< HEAD
version = "0.1.6"
=======
version = "0.1.5"
>>>>>>> 32a74cf6

[deps]
CodecZlib = "944b1d66-785c-5afd-91f1-9de20f533193"
DataStructures = "864edb3b-99cc-5e75-8d2d-829cb0a9cfe8"
FileIO = "5789e2e9-d7fb-5bc7-8068-2c6fae9b9549"
Mmap = "a63ad114-7e13-5084-954f-fe012c677804"
Pkg = "44cfe95a-1eb2-52ea-b672-e2afdf69b78f"
Printf = "de0858da-6303-5e67-8744-51eddeeeb8d7"
UUIDs = "cf7118a7-6976-5b1a-9a39-7adc72f591a4"

[compat]
CodecZlib = "0.5, 0.6"
DataFrames = "0.19.4"
DataStructures = "0.17"
FileIO = "1"
LIBSVM = "0.3"
RDatasets = "0.6"
julia = "0.7, 1"

[extras]
DataFrames = "a93c6f00-e57d-5684-b7b6-d8193f3e46c0"
LIBSVM = "b1bec4e5-fd48-53fe-b0cb-9723c09d164b"
LinearAlgebra = "37e2e46d-f89d-539d-b4ee-838fcccc9c8e"
Printf = "de0858da-6303-5e67-8744-51eddeeeb8d7"
RDatasets = "ce6b1742-4840-55fa-b093-852dadbb1d8b"
Random = "9a3f8284-a2c9-5f02-9a11-845980a1fd5c"
Test = "8dfed614-e22c-5e08-85e1-65c5234f0b40"

[targets]
test = ["LIBSVM", "LinearAlgebra", "Printf", "RDatasets", "Random", "Test"]<|MERGE_RESOLUTION|>--- conflicted
+++ resolved
@@ -1,10 +1,6 @@
 name = "JLD2"
 uuid = "033835bb-8acc-5ee8-8aae-3f567f8a3819"
-<<<<<<< HEAD
 version = "0.1.6"
-=======
-version = "0.1.5"
->>>>>>> 32a74cf6
 
 [deps]
 CodecZlib = "944b1d66-785c-5afd-91f1-9de20f533193"
