--- conflicted
+++ resolved
@@ -19,20 +19,13 @@
 UnPackExt = "UnPack"
 
 [compat]
-<<<<<<< HEAD
 ChunkCodecLibZlib = "0.2.0"
 ChunkCodecLibZstd = "0.2.0"
-FileIO = "1.5"
-MacroTools = "0.5.10"
-OrderedCollections = "1"
-PrecompileTools = "1"
-=======
 FileIO = "1.5.1"
 MacroTools = "0.5.10"
 OrderedCollections = "1"
 PrecompileTools = "1.0.3"
 UnPack = "1"
->>>>>>> 3db3b500
 ScopedValues = "1.3"
 UnPack = "1"
 julia = "1.9"