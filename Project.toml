--- conflicted
+++ resolved
@@ -19,13 +19,8 @@
 UnPackExt = "UnPack"
 
 [compat]
-<<<<<<< HEAD
 ChunkCodecLibZlib = "0.2.1, 0.3"
-ChunkCodecLibZstd = "0.2.1"
-=======
-ChunkCodecLibZlib = "0.2.1"
 ChunkCodecLibZstd = "0.2.1, 0.3"
->>>>>>> 8824b477
 FileIO = "1.5.1"
 MacroTools = "0.5.10"
 OrderedCollections = "1"
